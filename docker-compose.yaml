networks:
  kong-net:
    driver: bridge
    external: false
  # rabbit-net:
<<<<<<< HEAD
  #   driver: bridge
=======
>>>>>>> 04ee4112
  #   external: false


services:
  kong:
    image: kong:latest
    container_name: kong
    user: kong
    environment:
      KONG_DATABASE: "off"
      KONG_DECLARATIVE_CONFIG: "/kong/kong.yml"
      KONG_PROXY_LISTEN: "0.0.0.0:8000"
      KONG_ADMIN_LISTEN: "0.0.0.0:8001"
      KONG_ADMIN_GUI_LISTEN: "0.0.0.0:8002"
      KONG_ADMIN_ACCESS_LOG: /dev/stdout
      KONG_ADMIN_ERROR_LOG: /dev/stderr
      KONG_PROXY_ACCESS_LOG: /dev/stdout
      KONG_PROXY_ERROR_LOG: /dev/stderr
      KONG_PREFIX: /usr/local/kong
    networks:
      - kong-net
    ports:
      - "8000:8000/tcp"
      - "8443:8443/tcp"
      - "8001:8001/tcp"
      - "8444:8444/tcp"
      - "8002:8002/tcp"
    volumes:
      - ./kong/kong.yml:/kong/kong.yml:ro
    restart: on-failure
    security_opt:
      - no-new-privileges
  
  fiat-service:
    container_name: fiat-service
    build:
      context: ./api/atomic/fiat
      dockerfile: Dockerfile
    ports:
      - "5001:5000"
    depends_on:
      # - rabbitmq
      postgres:
        condition: service_healthy # wait until postgres healthy
    environment:
      - RUNNING_IN_DOCKER=true  # Detects Docker mode
      - DB_HOST=postgres
      - DB_PORT=5432
      - DB_NAME=fiat_db
      - DB_USER=user
      - DB_PASS=password
    volumes:
      - fiat_data:/var/lib/fiat_service
    networks:
      - kong-net
    expose:
      - "5000"
  
  crypto-service:
    container_name: crypto-service
    build:
      context: ./api/atomic/crypto
      dockerfile: Dockerfile
    ports:
      - "5002:5000"
    depends_on:
      # - rabbitmq
      postgres:
        condition: service_healthy # wait until postgres healthy
    environment:
      # - RABBITMQ_HOST=rabbitmq
      # - DATABASE_URL=postgresql://user:password@postgres:5432/crypto_db
      - RUNNING_IN_DOCKER=true  # Detects Docker mode
      - DB_HOST=postgres
      - DB_PORT=5432
      - DB_NAME=crypto_db
      - DB_USER=user
      - DB_PASS=password
    volumes:
      - crypto_data:/var/lib/crypto_service
    networks:
      - kong-net
      # - rabbit-net
    expose:
      - "5000"

  user-service:
    container_name: user-service
    build:
      context: ./api/atomic/user
      dockerfile: Dockerfile
    ports:
      - "5003:5000"
    depends_on:
      # - rabbitmq
      postgres:
        condition: service_healthy # wait until postgres healthy
    environment:
      - RUNNING_IN_DOCKER=true  # Detects Docker mode
      - DB_HOST=postgres
      - DB_PORT=5432
      - DB_NAME=user_db
      - DB_USER=user
      - DB_PASS=password
    volumes:
      - user_data:/var/lib/user_service
    networks:
      - kong-net
    expose:
      - "5000"

  identity-service:
    container_name: identity-service
    build:
      context: ./api/composite/identity
      dockerfile: Dockerfile
    ports:
      - "5004:5000"
    depends_on:
      # - rabbitmq
      postgres:
        condition: service_healthy # wait until postgres healthy
    networks:
      - kong-net
      # - rabbit-net
    expose:
      - "5000"

  transaction-service:
    container_name: transaction-service
    build:
      context: ./api/atomic/transaction
      dockerfile: Dockerfile
    ports:
      - "5005:5000"
    depends_on:
      # - rabbitmq
      postgres:
        condition: service_healthy # wait until postgres healthy
    environment:
      - RABBITMQ_HOST=rabbitmq
      # - DATABASE_URL=postgresql://user:password@postgres:5432/transaction_db # delete if needed
      - RUNNING_IN_DOCKER=true  # Detects Docker mode
      - DB_HOST=postgres
      - DB_PORT=5432
      - DB_NAME=transaction_db
      - DB_USER=user
      - DB_PASS=password
    volumes:
      - transaction_data:/var/lib/transaction_service
    networks:
      - kong-net
      # - rabbit-net
    expose:
      - "5000"

  deposit-service:
    container_name: deposit-service
    build:
      context: ./api/composite/deposit
      dockerfile: Dockerfile
    ports:
      - "5006:5000"
    depends_on:
      # - rabbitmq
      postgres:
        condition: service_healthy # wait until postgres healthy
    networks:
      - kong-net
      # - rabbit-net
    expose:
      - "5000"

  stripe-cli:
    image: stripe/stripe-cli:latest
    container_name: stripe-cli
    command: listen --api-key ${STRIPE_SECRET_KEY} --forward-to deposit-service:5000/api/v1/deposit/webhook
    environment:
      - STRIPE_API_KEY=${STRIPE_SECRET_KEY}
      - STRIPE_DEVICE_NAME=local_dev
    networks:
      - kong-net
    depends_on:
      - deposit-service 
  
  ramp-service:
    container_name: ramp-service
    build:
      context: ./api/composite/ramp
      dockerfile: Dockerfile
    ports:
      - "5007:5000"
    depends_on:
      # - rabbitmq
      postgres:
        condition: service_healthy # wait until postgres healthy
    networks:
      - kong-net
    expose:
      - "5000"

  # rabbitmq:
  #   image: rabbitmq:management
<<<<<<< HEAD
  #   hostname: yorkshire-rabbit
=======
>>>>>>> 04ee4112
  #   restart: always
  #   ports:
  #     - "5672:5672"
  #     - "15672:15672"
  #   volumes:
  #     - rabbitmq_data:/var/lib/rabbitmq
  #   networks:
  #     - rabbit-net

  order-management-service:
    container_name: order-management-service
    build:
      context: ./api/composite/order-management
      dockerfile: Dockerfile
    ports:
      - "5007:5000"
    depends_on:
      # - rabbitmq
      postgres:
        condition: service_healthy # wait until postgres healthy
    networks:
      - kong-net
      # - rabbit-net
    expose:
      - "5000"

  order-management-service:
    container_name: order-management-service
    build:
      context: ./api/composite/order-management
      dockerfile: Dockerfile
    ports:
      - "5007:5000"
    depends_on:
      # - rabbitmq
      postgres:
        condition: service_healthy # wait until postgres healthy
    networks:
      - kong-net
      # - rabbit-net
    expose:
      - "5000"

  postgres:
    build: ./database
    container_name: postgres
    environment:
      POSTGRES_USER: user
      POSTGRES_PASSWORD: password
      POSTGRES_MULTIPLE_DATABASES: user_db, fiat_db, crypto_db, transaction_db
    volumes:
      - postgres_data:/var/lib/postgresql/data
      - ./database/create-multiple-postgresql-databases.sh:/docker-entrypoint-initdb.d/create-multiple-postgresql-databases.sh
    ports:
      - "5433:5432" # Changed local to 5433 due to possible existing local postgresql dbs
    healthcheck: # Needed to initialise all databases initially
      test: ["CMD-SHELL", "pg_isready -U user"]
      interval: 5s
      retries: 5
      start_period: 10s
    restart: on-failure
    networks:
      - kong-net

  # website:
  #   build:
  #     context: ./website
  #     dockerfile: Dockerfile
  #   ports:
  #     - "8080:80"
  #   depends_on:
  #     - fiat-service
  #     - user-service
  #     - crypto-service

volumes:
  fiat_data:
  user_data:
  crypto_data:
  # rabbitmq_data:
  postgres_data:
  transaction_data:<|MERGE_RESOLUTION|>--- conflicted
+++ resolved
@@ -3,10 +3,7 @@
     driver: bridge
     external: false
   # rabbit-net:
-<<<<<<< HEAD
   #   driver: bridge
-=======
->>>>>>> 04ee4112
   #   external: false
 
 
@@ -177,8 +174,10 @@
     networks:
       - kong-net
       # - rabbit-net
-    expose:
-      - "5000"
+      # - rabbit-net
+    expose:
+      - "5000"
+
 
   stripe-cli:
     image: stripe/stripe-cli:latest
@@ -210,10 +209,8 @@
 
   # rabbitmq:
   #   image: rabbitmq:management
-<<<<<<< HEAD
   #   hostname: yorkshire-rabbit
-=======
->>>>>>> 04ee4112
+  #   restart: always
   #   restart: always
   #   ports:
   #     - "5672:5672"
@@ -222,6 +219,23 @@
   #     - rabbitmq_data:/var/lib/rabbitmq
   #   networks:
   #     - rabbit-net
+
+  order-management-service:
+    container_name: order-management-service
+    build:
+      context: ./api/composite/order-management
+      dockerfile: Dockerfile
+    ports:
+      - "5007:5000"
+    depends_on:
+      # - rabbitmq
+      postgres:
+        condition: service_healthy # wait until postgres healthy
+    networks:
+      - kong-net
+      # - rabbit-net
+    expose:
+      - "5000"
 
   order-management-service:
     container_name: order-management-service
