--- conflicted
+++ resolved
@@ -287,18 +287,6 @@
     expose:
       - "5000"
 
-<<<<<<< HEAD
-  website:
-    build:
-      context: ./website
-      dockerfile: Dockerfile
-    ports:
-      - "8080:80"
-    depends_on:
-      - fiat-service
-      - user-service
-      - crypto-service
-=======
   order-completion-service:
     container_name: order-completion-service
     build:
@@ -329,7 +317,6 @@
   #     - fiat-service
   #     - user-service
   #     - crypto-service
->>>>>>> f61c7c27
 
 volumes:
   fiat_data:
