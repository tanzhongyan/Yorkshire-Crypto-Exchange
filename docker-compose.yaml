networks:
  kong-net:
    external: false

services:
  kong:
    image: kong:latest
    container_name: kong
    user: kong
    environment:
      KONG_DATABASE: "off"
      KONG_DECLARATIVE_CONFIG: "/kong/kong.yml"
      KONG_PROXY_LISTEN: "0.0.0.0:8000"
      KONG_ADMIN_LISTEN: "0.0.0.0:8001"
      KONG_ADMIN_GUI_LISTEN: "0.0.0.0:8002"
      KONG_ADMIN_ACCESS_LOG: /dev/stdout
      KONG_ADMIN_ERROR_LOG: /dev/stderr
      KONG_PROXY_ACCESS_LOG: /dev/stdout
      KONG_PROXY_ERROR_LOG: /dev/stderr
      KONG_PREFIX: /usr/local/kong
    networks:
      - kong-net
    ports:
      - "8000:8000/tcp"
      - "8443:8443/tcp"
      - "8001:8001/tcp"
      - "8444:8444/tcp"
      - "8002:8002/tcp"
    volumes:
      - ./kong/kong.yml:/kong/kong.yml:ro
    restart: on-failure
    security_opt:
      - no-new-privileges
  
  fiat-service:
    container_name: fiat-service
    build:
      context: ./api/atomic/fiat
      dockerfile: Dockerfile
    ports:
      - "5001:5000"
    depends_on:
      # - rabbitmq
      postgres:
        condition: service_healthy # wait until postgres healthy
    environment:
      - RUNNING_IN_DOCKER=true  # Detects Docker mode
      - DB_HOST=postgres
      - DB_PORT=5432
      - DB_NAME=fiat_db
      - DB_USER=user
      - DB_PASS=password
    volumes:
      - fiat_data:/var/lib/fiat_service
    networks:
      - kong-net
    expose:
      - "5000"
  
<<<<<<< HEAD
  crypto-service:
    container_name: crypto-service
    build:
      context: ./api/atomic/crypto
      dockerfile: Dockerfile
    ports:
      - "5002:5000"
    depends_on:
      # - rabbitmq
      postgres:
        condition: service_healthy # wait until postgres healthy
    environment:
      # - RABBITMQ_HOST=rabbitmq
      # - DATABASE_URL=postgresql://user:password@postgres:5432/crypto_db
      - RUNNING_IN_DOCKER=true  # Detects Docker mode
      - DB_HOST=postgres
      - DB_PORT=5432
      - DB_NAME=crypto_db
      - DB_USER=user
      - DB_PASS=password
    volumes:
      - crypto_data:/var/lib/crypto_service
    networks:
      - kong-net
    expose:
      - "5000"
=======
  # crypto-service:
  #   container_name: crypto-service
  #   build:
  #     context: ./api/atomic/crypto
  #     dockerfile: Dockerfile
  #   ports:
  #     - "5002:5000"
  #   depends_on:
  #     - rabbitmq
  #     postgres:
  #       condition: service_healthy # wait until postgres healthy
  #   environment:
  #     - RUNNING_IN_DOCKER=true  # Detects Docker mode
  #     - DB_HOST=postgres
  #     - DB_PORT=5432
  #     - DB_NAME=user_db
  #     - DB_USER=user
  #     - DB_PASS=password
  #   volumes:
  #     - crypto_data:/var/lib/crypto_service
  #   networks:
  #     - kong-net
  #   expose:
  #     - "5000"
>>>>>>> 69166575

  user-service:
    container_name: user-service
    build:
      context: ./api/atomic/user
      dockerfile: Dockerfile
    ports:
      - "5003:5000"
    depends_on:
      # - rabbitmq
      postgres:
        condition: service_healthy # wait until postgres healthy
    environment:
      - RUNNING_IN_DOCKER=true  # Detects Docker mode
      - DB_HOST=postgres
      - DB_PORT=5432
      - DB_NAME=user_db
      - DB_USER=user
      - DB_PASS=password
    volumes:
      - user_data:/var/lib/user_service
    networks:
      - kong-net
    expose:
      - "5000"

  identity-service:
    container_name: identity-service
    build:
      context: ./api/composite/identity
      dockerfile: Dockerfile
    ports:
      - "5004:5000"
    depends_on:
      # - rabbitmq
      postgres:
        condition: service_healthy # wait until postgres healthy
    networks:
      - kong-net
    expose:
      - "5000"

  transaction-service:
    container_name: transaction-service
    build:
      context: ./api/atomic/transaction
      dockerfile: Dockerfile
    ports:
      - "5005:5000"
    depends_on:
      # - rabbitmq
      postgres:
        condition: service_healthy # wait until postgres healthy
    environment:
      - RABBITMQ_HOST=rabbitmq
      # - DATABASE_URL=postgresql://user:password@postgres:5432/transaction_db # delete if needed
      - RUNNING_IN_DOCKER=true  # Detects Docker mode
      - DB_HOST=postgres
      - DB_PORT=5432
      - DB_NAME=transaction_db
      - DB_USER=user
      - DB_PASS=password
    volumes:
      - transaction_data:/var/lib/transaction_service
    networks:
      - kong-net
    expose:
      - "5000"

  deposit-service:
    container_name: deposit-service
    build:
      context: ./api/composite/deposit
      dockerfile: Dockerfile
    ports:
      - "5006:5000"
    depends_on:
      # - rabbitmq
      postgres:
        condition: service_healthy # wait until postgres healthy
    networks:
      - kong-net
    expose:
      - "5000"
      
  stripe-cli:
    image: stripe/stripe-cli:latest
    container_name: stripe-cli
    command: listen --api-key ${STRIPE_SECRET_KEY} --forward-to deposit-service:5000/api/v1/deposit/webhook
    environment:
      - STRIPE_API_KEY=${STRIPE_SECRET_KEY}
      - STRIPE_DEVICE_NAME=local_dev
    networks:
      - kong-net
    depends_on:
      - deposit-service 

  # rabbitmq:
  #   image: rabbitmq:management
  #   ports:
  #     - "5672:5672"
  #     - "15672:15672"
  #   volumes:
  #     - rabbitmq_data:/var/lib/rabbitmq

  postgres:
    build: ./database
    container_name: postgres
    environment:
      POSTGRES_USER: user
      POSTGRES_PASSWORD: password
      POSTGRES_MULTIPLE_DATABASES: user_db, fiat_db, crypto_db, transaction_db
    volumes:
      - postgres_data:/var/lib/postgresql/data
      - ./database/create-multiple-postgresql-databases.sh:/docker-entrypoint-initdb.d/create-multiple-postgresql-databases.sh
    ports:
      - "5433:5432" # Changed local to 5433 due to possible existing local postgresql dbs
    healthcheck: # Needed to initialise all databases initially
      test: ["CMD-SHELL", "pg_isready -U user"]
      interval: 5s
      retries: 5
      start_period: 10s
    restart: on-failure
    networks:
      - kong-net

  # website:
  #   build:
  #     context: ./website
  #     dockerfile: Dockerfile
  #   ports:
  #     - "8080:80"
  #   depends_on:
  #     - fiat-service
  #     - user-service
  #     - crypto-service

volumes:
  fiat_data:
  user_data:
  crypto_data:
  # rabbitmq_data:
  postgres_data:
  transaction_data:<|MERGE_RESOLUTION|>--- conflicted
+++ resolved
@@ -57,7 +57,6 @@
     expose:
       - "5000"
   
-<<<<<<< HEAD
   crypto-service:
     container_name: crypto-service
     build:
@@ -84,32 +83,6 @@
       - kong-net
     expose:
       - "5000"
-=======
-  # crypto-service:
-  #   container_name: crypto-service
-  #   build:
-  #     context: ./api/atomic/crypto
-  #     dockerfile: Dockerfile
-  #   ports:
-  #     - "5002:5000"
-  #   depends_on:
-  #     - rabbitmq
-  #     postgres:
-  #       condition: service_healthy # wait until postgres healthy
-  #   environment:
-  #     - RUNNING_IN_DOCKER=true  # Detects Docker mode
-  #     - DB_HOST=postgres
-  #     - DB_PORT=5432
-  #     - DB_NAME=user_db
-  #     - DB_USER=user
-  #     - DB_PASS=password
-  #   volumes:
-  #     - crypto_data:/var/lib/crypto_service
-  #   networks:
-  #     - kong-net
-  #   expose:
-  #     - "5000"
->>>>>>> 69166575
 
   user-service:
     container_name: user-service
