--- conflicted
+++ resolved
@@ -2,15 +2,9 @@
   kong-net:
     driver: bridge
     external: false
-<<<<<<< HEAD
-  # rabbit-net:
-  #   driver: bridge
-  #   external: false
-=======
   rabbit-net:
     driver: bridge
     external: false
->>>>>>> a294ff66
 
 
 services:
@@ -180,17 +174,9 @@
     networks:
       - kong-net
       # - rabbit-net
-<<<<<<< HEAD
-      # - rabbit-net
-    expose:
-      - "5000"
-
-
-=======
-    expose:
-      - "5000"
-
->>>>>>> a294ff66
+    expose:
+      - "5000"
+
   stripe-cli:
     image: stripe/stripe-cli:latest
     container_name: stripe-cli
@@ -251,71 +237,6 @@
     networks:
       - rabbit-net
 
-<<<<<<< HEAD
-  # rabbitmq:
-  #   image: rabbitmq:management
-  #   hostname: yorkshire-rabbit
-  #   restart: always
-  #   restart: always
-  #   ports:
-  #     - "5672:5672"
-  #     - "15672:15672"
-  #   volumes:
-  #     - rabbitmq_data:/var/lib/rabbitmq
-  #   networks:
-  #     - rabbit-net
-
-  order-management-service:
-    container_name: order-management-service
-    build:
-      context: ./api/composite/order-management
-      dockerfile: Dockerfile
-    ports:
-      - "5007:5000"
-    depends_on:
-      # - rabbitmq
-      postgres:
-        condition: service_healthy # wait until postgres healthy
-    networks:
-      - kong-net
-      # - rabbit-net
-    expose:
-      - "5000"
-
-  order-management-service:
-    container_name: order-management-service
-    build:
-      context: ./api/composite/order-management
-      dockerfile: Dockerfile
-    ports:
-      - "5007:5000"
-    depends_on:
-      # - rabbitmq
-      postgres:
-        condition: service_healthy # wait until postgres healthy
-    networks:
-      - kong-net
-      # - rabbit-net
-    expose:
-      - "5000"
-
-  order-management-service:
-    container_name: order-management-service
-    build:
-      context: ./api/composite/order-management
-      dockerfile: Dockerfile
-    ports:
-      - "5007:5000"
-    depends_on:
-      # - rabbitmq
-      postgres:
-        condition: service_healthy # wait until postgres healthy
-    networks:
-      - kong-net
-      # - rabbit-net
-    expose:
-      - "5000"
-=======
   rabbitmq-setup:
     build:
       context: ./rabbitmq
@@ -324,7 +245,6 @@
         condition: service_healthy
     networks:
       - rabbit-net
->>>>>>> a294ff66
 
   postgres:
     build: ./database
