--- conflicted
+++ resolved
@@ -150,10 +150,6 @@
         plugins:
           - name: jwt  # Explicitly apply JWT without anonymous
 
-<<<<<<< HEAD
-  - name: order-management-service
-    url: http://order-management-service:5000  # Internal URL of the transaction service
-=======
   - name: order-initiation-service
     url: http://order-initiation-service:5000  # Internal URL of the transaction service
     routes:
@@ -164,9 +160,11 @@
 
   - name: market-service
     url: http://market-service:5000
->>>>>>> a294ff66
     routes:
-      - name: order-management-route
+      - name: market-route
         paths:
-          - /api/v1/order-management
-        strip_path: false+          - /api/v1/market
+        strip_path: false
+        plugins:
+          - name: jwt  # Explicitly apply JWT without anonymous
+    