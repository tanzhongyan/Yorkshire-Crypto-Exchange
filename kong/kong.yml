_format_version: "3.0"

plugins:
  - name: cors
    config:
      origins:
        - http://localhost:3000
      methods:
        - GET
        - POST
        - PUT
        - DELETE
        - OPTIONS
      headers:
        - Accept
        - Authorization
        - Content-Type
        - Origin
      credentials: true
  # JWT plugin without anonymous - it will now properly enforce authentication
  - name: jwt
    config:
      key_claim_name: kid
      claims_to_verify:
        - exp
      secret_is_base64: false

# Consumer definition
consumers:
  - username: app_client
    custom_id: frontend-client
  - username: anonymous_consumer

# JWT credentials
jwt_secrets:
  - consumer: app_client
    key: "iloveesd"
    secret: "esdisfun"
    algorithm: HS256

services:
  - name: user-service
    url: http://user-service:5000
    routes:
      # Public login route
      - name: user-login-route
        paths:
          - /api/v1/user/authenticate/login
        strip_path: false
        plugins:
          - name: jwt
            config:
              anonymous: anonymous_consumer

      # Public reset password request
      - name: reset-password-request-route
        paths:
          - /api/v1/user/authenticate/reset-password-request
        strip_path: false
        plugins:
          - name: jwt
            config:
              anonymous: anonymous_consumer

      # Public reset password execution
      - name: reset-password-route
        paths:
          - /api/v1/user/authenticate/reset-password
        strip_path: false
        plugins:
          - name: jwt
            config:
              anonymous: anonymous_consumer

      # Protected route - requires valid JWT
      - name: user-route
        paths:
          - /api/v1/user
        strip_path: false
        plugins:
          - name: jwt

  - name: fiat-service
    url: http://fiat-service:5000
    routes:
      - name: fiat-route
        paths:
          - /api/v1/fiat
        strip_path: false
        plugins:
          - name: jwt  # Explicitly apply JWT without anonymous

  - name: crypto-service
    url: http://crypto-service:5000
    routes:
      - name: crypto-route
        paths:
          - /api/v1/crypto
        strip_path: false
        plugins:
          - name: jwt  # Explicitly apply JWT without anonymous
        
  - name: transaction-service
    url: http://transaction-service:5000
    routes:
      - name: transaction-route
        paths:
          - /api/v1/transaction
        strip_path: false
        plugins:
          - name: jwt  # Explicitly apply JWT without anonymous

  - name: identity-service
    url: http://identity-service:5000
    routes:
      # Public account creation route
      - name: identity-create-account
        paths:
          - /api/v1/identity/create-account
        strip_path: false
        plugins:
          - name: jwt
            config:
              anonymous: anonymous_consumer
      # Protected identity route
      - name: identity-route
        paths:
          - /api/v1/identity
        strip_path: false
        plugins:
          - name: jwt  # Explicitly apply JWT without anonymous

  - name: deposit-service
    url: http://deposit-service:5000
    routes:
      - name: deposit-route
        paths:
          - /api/v1/deposit
        strip_path: false
        plugins:
          - name: jwt  # Explicitly apply JWT without anonymous

  - name: ramp-service
    url: http://ramp-service:5000
    routes:
      - name: ramp-route
        paths:
          - /api/v1/ramp
        strip_path: false
        plugins:
          - name: jwt  # Explicitly apply JWT without anonymous

<<<<<<< HEAD
  - name: order-management-service
    url: http://order-management-service:5000  # Internal URL of the transaction service
    routes:
      - name: order-management-route
        paths:
          - /api/v1/order-management
        strip_path: false
=======
  - name: market-service
    url: http://market-service:5000
    routes:
      - name: market-route
        paths:
          - /api/v1/market
        strip_path: false
        plugins:
          - name: jwt  # Explicitly apply JWT without anonymous
    
>>>>>>> a8c9f726
<|MERGE_RESOLUTION|>--- conflicted
+++ resolved
@@ -150,7 +150,6 @@
         plugins:
           - name: jwt  # Explicitly apply JWT without anonymous
 
-<<<<<<< HEAD
   - name: order-management-service
     url: http://order-management-service:5000  # Internal URL of the transaction service
     routes:
@@ -158,7 +157,7 @@
         paths:
           - /api/v1/order-management
         strip_path: false
-=======
+
   - name: market-service
     url: http://market-service:5000
     routes:
@@ -168,5 +167,4 @@
         strip_path: false
         plugins:
           - name: jwt  # Explicitly apply JWT without anonymous
-    
->>>>>>> a8c9f726
+    