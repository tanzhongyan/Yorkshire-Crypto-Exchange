"use client"

<<<<<<< HEAD
import type React from "react"
import { useState, useEffect, useCallback } from "react"
import { ArrowUp, ArrowDown, RefreshCw, X } from "lucide-react"
import axios from "@/lib/axios"
=======
import type React from "react";
import { getCookie } from '@/lib/cookies';

import { useState } from "react"
import { ArrowUp } from "lucide-react"
>>>>>>> 345d62dc

import { Button } from "@/components/ui/button"
import { Card, CardContent, CardDescription, CardFooter, CardHeader, CardTitle } from "@/components/ui/card"
import { Input } from "@/components/ui/input"
import { Label } from "@/components/ui/label"
import { Select, SelectContent, SelectItem, SelectTrigger, SelectValue } from "@/components/ui/select"
import { Tabs, TabsContent, TabsList, TabsTrigger } from "@/components/ui/tabs"
import { Separator } from "@/components/ui/separator"
import { getCookie } from "@/lib/cookies"

export default function BuyPage() {
  // User state
  const userId = getCookie("userId") || ""
  
  // Order state
  const [orderType, setOrderType] = useState("limit")
  const [buyPrice, setBuyPrice] = useState("65000.00") 
  const [buyAmount, setBuyAmount] = useState("")
  const [buyUsdtAmount, setBuyUsdtAmount] = useState("")
  const [buyFeeRate, setBuyFeeRate] = useState(0.05) // 5% default fee
  const [sellPrice, setSellPrice] = useState("65100.00")
  const [sellAmount, setSellAmount] = useState("")
  const [sellFeeRate, setSellFeeRate] = useState(0.05) // 5% default fee
  const [isProcessing, setIsProcessing] = useState(false)
  
  // Notification state
  const [notification, setNotification] = useState({ show: false, message: "", type: "success" })
  
  // Market data state
  const [availableTokens, setAvailableTokens] = useState([])
  const [selectedPair, setSelectedPair] = useState("BTC/USDT")
  const [currentToken, setCurrentToken] = useState("btc")
  const [orderBook, setOrderBook] = useState({ asks: [], bids: [] })
  const [recentTrades, setRecentTrades] = useState([])
  const [currentPrice, setCurrentPrice] = useState(65100)
  
  // Balance state
  const [usdtBalance, setUsdtBalance] = useState({ available: 0, actual: 0 })
  const [tokenBalance, setTokenBalance] = useState({ available: 0, actual: 0 })
  
  // Transactions state
  const [transactions, setTransactions] = useState([])
  const [allTransactions, setAllTransactions] = useState([])
  const [loadingTransactions, setLoadingTransactions] = useState(true)
  const [loadingAllTransactions, setLoadingAllTransactions] = useState(true)

  // Calculate totals
  const buyTotal = buyPrice && buyAmount ? (Number.parseFloat(buyPrice) * Number.parseFloat(buyAmount)).toFixed(2) : "0.00"
  const sellTotal = sellPrice && sellAmount ? (Number.parseFloat(sellPrice) * Number.parseFloat(sellAmount)).toFixed(2) : "0.00"
  
  // Calculate fees
  const buyFee = buyPrice && buyAmount ? (Number.parseFloat(buyTotal) * buyFeeRate).toFixed(2) : "0.00"
  const sellFee = sellPrice && sellAmount ? (Number.parseFloat(sellTotal) * sellFeeRate).toFixed(2) : "0.00"

  // Show notification
  const showNotification = (message, type = "success") => {
    setNotification({ show: true, message, type })
    
    // Auto hide after 5 seconds
    setTimeout(() => {
      setNotification({ show: false, message: "", type: "success" })
    }, 5000)
  }

  // Fetch exchange rate for current token - fixed to properly handle token case
  const fetchExchangeRate = useCallback(async (token) => {
    if (!token) return
    
    try {
      // Use lowercase for API request as standardized in backend
      const tokenLower = token.toLowerCase()
      const response = await axios.get(`/api/v1/market/exchangerate?tokens=${tokenLower}`)
      
      // Check if response contains rates for the token (in lowercase)
      if (response.data && response.data.rates && response.data.rates[tokenLower] !== undefined) {
        const rate = response.data.rates[tokenLower]
        setCurrentPrice(rate)
        
        // Update buy/sell prices with latest rate
        const formattedRate = rate.toFixed(2)
        setBuyPrice(formattedRate)
        setSellPrice(formattedRate)
      }
    } catch (error) {
      console.error("Failed to fetch exchange rate:", error)
    }
  }, [])

  // Fetch available tokens
  const fetchAvailableTokens = useCallback(async () => {
    try {
      const response = await axios.get('/api/v1/crypto/token')
      const tokens = response.data.filter(token => token.tokenId.toLowerCase() !== 'usdt')
      setAvailableTokens(tokens)
      
      // Set default token if none selected yet
      if (!currentToken && tokens.length > 0) {
        const defaultToken = tokens[0].tokenId.toLowerCase()
        setCurrentToken(defaultToken)
        setSelectedPair(`${tokens[0].tokenId.toUpperCase()}/USDT`)
        fetchExchangeRate(defaultToken)
      }
    } catch (error) {
      console.error("Failed to fetch tokens:", error)
    }
  }, [currentToken, fetchExchangeRate])

  // Fetch order book data
  const fetchOrderBook = useCallback(async () => {
    if (!currentToken) return
    
    try {
      const response = await axios.get(`/api/v1/orderbook/sortedorders?token=${currentToken.toLowerCase()}`)
      setOrderBook({
        asks: response.data.sell || [],
        bids: response.data.buy || []
      })
    } catch (error) {
      console.error("Failed to fetch order book:", error)
    }
  }, [currentToken])

  // Fetch recent trades
  const fetchRecentTrades = useCallback(async () => {
    try {
      const response = await axios.get('/api/v1/orderbook/recentorders')
      
      // Filter for current token if needed
      const filteredTrades = response.data.orders.filter(order => 
        (order.fromTokenId.toLowerCase() === currentToken.toLowerCase() && order.toTokenId.toLowerCase() === 'usdt') ||
        (order.fromTokenId.toLowerCase() === 'usdt' && order.toTokenId.toLowerCase() === currentToken.toLowerCase())
      )
      
      // Format trades data
      const formattedTrades = filteredTrades.map(order => ({
        price: order.limitPrice,
        amount: order.fromTokenId.toLowerCase() === 'usdt' 
          ? order.toAmount || order.fromAmount / order.limitPrice
          : order.fromAmount || order.toAmount / order.limitPrice,
        time: new Date(order.creation).toLocaleTimeString(),
        type: order.fromTokenId.toLowerCase() === 'usdt' ? 'buy' : 'sell'
      }))
      
      // Limit to 12 trades as requested
      setRecentTrades(formattedTrades.slice(0, 12))
    } catch (error) {
      console.error("Failed to fetch recent trades:", error)
    }
  }, [currentToken])

<<<<<<< HEAD
  // Fetch balances
  const fetchBalances = useCallback(async () => {
    if (!userId) return
    
    try {
      // Fetch USDT balance
      const usdtResponse = await axios.get(`/api/v1/crypto/holdings/${userId}/usdt`)
      setUsdtBalance({
        available: usdtResponse.data.availableBalance,
        actual: usdtResponse.data.actualBalance
      })
      
      // Fetch selected token balance if not USDT
      if (currentToken !== 'usdt') {
        const tokenResponse = await axios.get(`/api/v1/crypto/holdings/${userId}/${currentToken}`)
        setTokenBalance({
          available: tokenResponse.data.availableBalance,
          actual: tokenResponse.data.actualBalance
        })
      }
    } catch (error) {
      console.error("Failed to fetch balances:", error)
      // Set default values if balance not found
      if (error.response && error.response.status === 404) {
        if (currentToken !== 'usdt') {
          setTokenBalance({ available: 0, actual: 0 })
        }
      }
    }
  }, [userId, currentToken])

  // Fetch transactions for current pair
  const fetchTransactions = useCallback(async () => {
    if (!userId) return
    
    setLoadingTransactions(true)
    try {
      const response = await axios.get(`/api/v1/transaction/crypto/user/${userId}`)
      
      // Filter transactions for the current trading pair
      const filteredTransactions = response.data.filter(tx => 
        (tx.fromTokenId.toLowerCase() === currentToken.toLowerCase() && tx.toTokenId.toLowerCase() === 'usdt') ||
        (tx.fromTokenId.toLowerCase() === 'usdt' && tx.toTokenId.toLowerCase() === currentToken.toLowerCase())
      )
      
      setTransactions(filteredTransactions)
    } catch (error) {
      console.error("Failed to fetch transactions:", error)
    } finally {
      setLoadingTransactions(false)
    }
  }, [userId, currentToken])
  
  // Fetch all transactions
  const fetchAllTransactions = useCallback(async () => {
    if (!userId) return
    
    setLoadingAllTransactions(true)
    try {
      const response = await axios.get(`/api/v1/transaction/crypto/user/${userId}`)
      setAllTransactions(response.data)
    } catch (error) {
      console.error("Failed to fetch all transactions:", error)
    } finally {
      setLoadingAllTransactions(false)
    }
  }, [userId])

  // Handle pair change
  const handlePairChange = (newPair) => {
    const [token] = newPair.split('/')
    setSelectedPair(newPair)
    const newToken = token.toLowerCase()
    setCurrentToken(newToken)
    fetchExchangeRate(newToken)
  }

  // Handle buy price change
  const handleBuyPriceChange = (e) => {
    const newPrice = e.target.value
    setBuyPrice(newPrice)
    
    // If USDT amount is set, recalculate token amount
    if (buyUsdtAmount) {
      const tokenAmount = Number.parseFloat(buyUsdtAmount) / Number.parseFloat(newPrice || 1)
      setBuyAmount(tokenAmount.toFixed(6))
    }
  }
  
  // Handle buy USDT amount change
  const handleBuyUsdtAmountChange = (e) => {
    const newUsdtAmount = e.target.value
    setBuyUsdtAmount(newUsdtAmount)
    
    // Calculate token amount based on USDT and price
    if (newUsdtAmount && buyPrice) {
      const tokenAmount = Number.parseFloat(newUsdtAmount) / Number.parseFloat(buyPrice)
      setBuyAmount(tokenAmount.toFixed(6))
    } else {
      setBuyAmount("")
    }
  }
  
  // Handle buy amount change
  const handleBuyAmountChange = (e) => {
    const newAmount = e.target.value
    setBuyAmount(newAmount)
    
    // Calculate USDT amount based on token amount and price
    if (newAmount && buyPrice) {
      const usdtAmount = Number.parseFloat(newAmount) * Number.parseFloat(buyPrice)
      setBuyUsdtAmount(usdtAmount.toFixed(2))
    } else {
      setBuyUsdtAmount("")
    }
  }

  // Place buy order
  const handleBuySubmit = async (e) => {
    e.preventDefault()
    
    if (!userId || !buyAmount || Number.parseFloat(buyAmount) <= 0) {
      return
    }
    
    setIsProcessing(true)
    
    const buyTotalAmount = Number.parseFloat(buyUsdtAmount || buyTotal)
    const tokenAmount = Number.parseFloat(buyAmount)
    const price = Number.parseFloat(buyPrice)
    
    const orderData = {
      userId: userId,
      fromTokenId: 'usdt',               // Buy: from USDT
      fromAmount: buyTotalAmount,        // Total USDT amount
      toTokenId: currentToken,           // Buy: to the selected token
      toAmount: tokenAmount,             // Amount of tokens to buy
      limitPrice: price,                 // Price per token
      orderType: orderType               // Limit or Market
    }
    
    try {
      const response = await axios.post('/api/v1/order/create_order', orderData)
      
      // Show success notification instead of alert
      showNotification(`Buy order placed successfully: ${buyAmount} ${currentToken.toUpperCase()} at $${buyPrice}`)
      
      setBuyAmount("")
      setBuyUsdtAmount("")
      
      // Refresh data
      fetchBalances()
      fetchOrderBook()
      fetchRecentTrades()
      fetchTransactions()
      fetchAllTransactions()
    } catch (error) {
      console.error("Buy order failed:", error)
      showNotification(`Buy order failed: ${error.response?.data?.error || "Unknown error"}`, "error")
    } finally {
      setIsProcessing(false)
    }
  }

  // Place sell order
  const handleSellSubmit = async (e) => {
=======
  // (1) Buy - sends form to backend for processing
  const handleBuySubmit = (e: React.FormEvent) => {
    e.preventDefault()
    console.log(e.target)

    const fromTokenId = selectedPair.split("/")[0]
    const toTokenId = selectedPair.split("/")[1]
    const userId = getCookie('userId')

    const data = {
      "userId": userId,
      "fromTokenId": fromTokenId,
      "toTokenId": toTokenId,
      "fromAmount": buyAmount,
      "limitPrice": buyPrice,
      "orderType": orderType,
    }
    console.log("data", data)
    // In a real app, you would call your API to place the buy order
    // alert(`Buy order placed: ${buyAmount} BTC at $${buyPrice}`)
    setBuyAmount("")
  }

  // (2) Sell (ignored)
  const handleSellSubmit = (e: React.FormEvent) => {
>>>>>>> 345d62dc
    e.preventDefault()
    
    if (!userId || !sellAmount || Number.parseFloat(sellAmount) <= 0) {
      return
    }
    
    setIsProcessing(true)
    
    const tokenAmount = Number.parseFloat(sellAmount)
    const usdtAmount = Number.parseFloat(sellTotal)
    const price = Number.parseFloat(sellPrice)
    
    const orderData = {
      userId: userId,
      fromTokenId: currentToken,         // Sell: from the selected token
      fromAmount: tokenAmount,           // Amount of tokens to sell
      toTokenId: 'usdt',                 // Sell: to USDT
      toAmount: usdtAmount,              // Total USDT amount
      limitPrice: price,                 // Price per token
      orderType: orderType               // Limit or Market
    }
    
    try {
      const response = await axios.post('/api/v1/order/create_order', orderData)
      
      // Show success notification instead of alert
      showNotification(`Sell order placed successfully: ${sellAmount} ${currentToken.toUpperCase()} at $${sellPrice}`)
      
      setSellAmount("")
      
      // Refresh data
      fetchBalances()
      fetchOrderBook()
      fetchRecentTrades()
      fetchTransactions()
      fetchAllTransactions()
    } catch (error) {
      console.error("Sell order failed:", error)
      showNotification(`Sell order failed: ${error.response?.data?.error || "Unknown error"}`, "error")
    } finally {
      setIsProcessing(false)
    }
  }

  // Initialize data
  useEffect(() => {
    fetchAvailableTokens()
    fetchAllTransactions()
  }, [fetchAvailableTokens, fetchAllTransactions])

  // Update data when token changes
  useEffect(() => {
    if (currentToken) {
      fetchOrderBook()
      fetchRecentTrades()
      fetchBalances()
      fetchTransactions()
    }
  }, [currentToken, fetchOrderBook, fetchRecentTrades, fetchBalances, fetchTransactions])

  // Periodic data refresh - refresh every 5 seconds
  useEffect(() => {
    const interval = setInterval(() => {
      fetchOrderBook()
      fetchRecentTrades()
      fetchExchangeRate(currentToken)
    }, 5000)
    
    return () => clearInterval(interval)
  }, [fetchOrderBook, fetchRecentTrades, fetchExchangeRate, currentToken])

  return (
    <div className="grid gap-6 lg:grid-cols-3">
      {/* Notification popup */}
      {notification.show && (
        <div className={`fixed top-4 right-4 z-50 max-w-md p-4 rounded-lg shadow-lg ${
          notification.type === "success" ? "bg-green-100 border border-green-400" : "bg-red-100 border border-red-400"
        }`}>
          <div className="flex items-start justify-between">
            <div className={`text-sm font-medium ${
              notification.type === "success" ? "text-green-800" : "text-red-800"
            }`}>
              {notification.message}
            </div>
            <button
              onClick={() => setNotification({ ...notification, show: false })}
              className="ml-4 inline-flex text-gray-400 hover:text-gray-500 focus:outline-none"
            >
              <X className="h-4 w-4" />
            </button>
          </div>
        </div>
      )}
      
      <div className="lg:col-span-2 space-y-6">
        <Card>
          <CardHeader className="pb-3">
            <div className="flex items-center justify-between">
              <div>
                <CardTitle>{selectedPair}</CardTitle>
                <CardDescription>{currentToken.toUpperCase()} to Tether</CardDescription>
              </div>
              <Select value={selectedPair} onValueChange={handlePairChange}>
                <SelectTrigger className="w-[140px]">
                  <SelectValue placeholder="Select pair" />
                </SelectTrigger>
                <SelectContent>
                  {availableTokens.map((token) => (
                    <SelectItem key={token.tokenId} value={`${token.tokenId.toUpperCase()}/USDT`}>
                      {token.tokenId.toUpperCase()}/USDT
                    </SelectItem>
                  ))}
                </SelectContent>
              </Select>
            </div>
          </CardHeader>
          <CardContent>
            <div className="text-2xl font-bold">${currentPrice.toLocaleString(undefined, {minimumFractionDigits: 2, maximumFractionDigits: 2})}</div>
          </CardContent>
        </Card>

        <div className="grid gap-6 md:grid-cols-2">
          <Card>
            <CardHeader>
              <CardTitle>Order Book</CardTitle>
            </CardHeader>
            <CardContent>
              <div className="space-y-4">
                <div>
                  <div className="grid grid-cols-3 text-xs font-medium text-muted-foreground mb-2">
                    <div>Price (USDT)</div>
                    <div className="text-right">Amount ({currentToken.toUpperCase()})</div>
                    <div className="text-right">Total (USDT)</div>
                  </div>
                  <div className="space-y-1">
                    {orderBook.asks.length > 0 ? (
                      orderBook.asks.map((ask, index) => (
                        <div key={index} className="grid grid-cols-3 text-xs text-red-500">
                          <div>{ask.limitPrice?.toFixed(2) || 0}</div>
                          <div className="text-right">{ask.fromAmount?.toFixed(6) || 0}</div>
                          <div className="text-right">{(ask.limitPrice * ask.fromAmount)?.toFixed(2) || 0}</div>
                        </div>
                      ))
                    ) : (
                      <div className="text-center text-xs text-muted-foreground py-2">No sell orders</div>
                    )}
                  </div>
                </div>

                <div className="py-2 text-center font-bold text-lg">${currentPrice.toLocaleString(undefined, {minimumFractionDigits: 2, maximumFractionDigits: 2})}</div>

                <div>
                  <div className="space-y-1">
                    {orderBook.bids.length > 0 ? (
                      orderBook.bids.map((bid, index) => (
                        <div key={index} className="grid grid-cols-3 text-xs text-green-500">
                          <div>{bid.limitPrice?.toFixed(2) || 0}</div>
                          <div className="text-right">{bid.toAmount?.toFixed(6) || (bid.fromAmount / bid.limitPrice)?.toFixed(6) || 0}</div>
                          <div className="text-right">{bid.fromAmount?.toFixed(2) || 0}</div>
                        </div>
                      ))
                    ) : (
                      <div className="text-center text-xs text-muted-foreground py-2">No buy orders</div>
                    )}
                  </div>
                </div>
              </div>
            </CardContent>
          </Card>

          <Card>
            <CardHeader>
              <CardTitle>Recent Trades</CardTitle>
            </CardHeader>
            <CardContent>
              <div className="space-y-4">
                <div className="grid grid-cols-4 text-xs font-medium text-muted-foreground mb-2">
                  <div>Price (USDT)</div>
                  <div className="text-right">Amount ({currentToken.toUpperCase()})</div>
                  <div className="text-right">Total (USDT)</div>
                  <div className="text-right">Time</div>
                </div>
                <div className="space-y-2">
                  {recentTrades.length > 0 ? (
                    recentTrades.map((trade, index) => (
                      <div
                        key={index}
                        className={`grid grid-cols-4 text-xs ${trade.type === "buy" ? "text-green-500" : "text-red-500"}`}
                      >
                        <div>{trade.price.toFixed(2)}</div>
                        <div className="text-right">{trade.amount.toFixed(6)}</div>
                        <div className="text-right">{(trade.price * trade.amount).toFixed(2)}</div>
                        <div className="text-right">{trade.time}</div>
                      </div>
                    ))
                  ) : (
                    <div className="text-center text-xs text-muted-foreground py-2">No recent trades</div>
                  )}
                </div>
              </div>
            </CardContent>
          </Card>
        </div>
        
        <Card>
          <CardHeader>
            <CardTitle>Transaction History</CardTitle>
          </CardHeader>
          <CardContent>
            <Tabs defaultValue="current-pair">
              <TabsList className="grid w-full grid-cols-2 mb-4">
                <TabsTrigger value="current-pair">Current Pair</TabsTrigger>
                <TabsTrigger value="all-transactions">All Transactions</TabsTrigger>
              </TabsList>
              
              <TabsContent value="current-pair">
                {loadingTransactions ? (
                  <div className="flex justify-center py-4">
                    <RefreshCw className="h-6 w-6 animate-spin text-muted-foreground" />
                  </div>
                ) : transactions.length > 0 ? (
                  <div className="space-y-2 max-h-80 overflow-y-auto">
                    {transactions.map((tx) => (
                      <div key={tx.transactionId} className="border rounded-md p-3">
                        <div className="flex justify-between items-center mb-2">
                          <div className="text-sm font-medium">
                            {tx.fromTokenId.toLowerCase() === 'usdt' ? 'Buy' : 'Sell'} {tx.fromTokenId.toLowerCase() === 'usdt' ? tx.toTokenId.toUpperCase() : tx.fromTokenId.toUpperCase()}
                          </div>
                          <div className={`text-xs px-2 py-1 rounded-full ${tx.status === 'completed' ? 'bg-green-100 text-green-800' : 'bg-yellow-100 text-yellow-800'}`}>
                            {tx.status}
                          </div>
                        </div>
                        <div className="grid grid-cols-3 text-xs gap-1">
                          <div>
                            <div className="text-muted-foreground">Amount</div>
                            <div>{tx.fromTokenId.toLowerCase() === 'usdt' ? tx.toAmount : tx.fromAmount} {tx.fromTokenId.toLowerCase() === 'usdt' ? tx.toTokenId.toUpperCase() : tx.fromTokenId.toUpperCase()}</div>
                          </div>
                          <div>
                            <div className="text-muted-foreground">Price</div>
                            <div>${tx.limitPrice.toFixed(2)}</div>
                          </div>
                          <div>
                            <div className="text-muted-foreground">Total</div>
                            <div>${tx.fromTokenId.toLowerCase() === 'usdt' ? tx.fromAmount.toFixed(2) : tx.toAmount.toFixed(2)}</div>
                          </div>
                        </div>
                        <div className="text-xs text-muted-foreground mt-1">
                          {new Date(tx.creation).toLocaleString()}
                        </div>
                      </div>
                    ))}
                  </div>
                ) : (
                  <div className="text-center py-8 text-muted-foreground">
                    No transactions for this trading pair
                  </div>
                )}
              </TabsContent>
              
              <TabsContent value="all-transactions">
                {loadingAllTransactions ? (
                  <div className="flex justify-center py-4">
                    <RefreshCw className="h-6 w-6 animate-spin text-muted-foreground" />
                  </div>
                ) : allTransactions.length > 0 ? (
                  <div className="space-y-2 max-h-80 overflow-y-auto">
                    {allTransactions.map((tx) => (
                      <div key={tx.transactionId} className="border rounded-md p-3">
                        <div className="flex justify-between items-center mb-2">
                          <div className="text-sm font-medium">
                            {tx.fromTokenId.toLowerCase() === 'usdt' ? 'Buy' : 'Sell'} {tx.fromTokenId.toLowerCase() === 'usdt' ? tx.toTokenId.toUpperCase() : tx.fromTokenId.toUpperCase()}
                          </div>
                          <div className={`text-xs px-2 py-1 rounded-full ${tx.status === 'completed' ? 'bg-green-100 text-green-800' : 'bg-yellow-100 text-yellow-800'}`}>
                            {tx.status}
                          </div>
                        </div>
                        <div className="grid grid-cols-3 text-xs gap-1">
                          <div>
                            <div className="text-muted-foreground">Amount</div>
                            <div>{tx.fromTokenId.toLowerCase() === 'usdt' ? tx.toAmount : tx.fromAmount} {tx.fromTokenId.toLowerCase() === 'usdt' ? tx.toTokenId.toUpperCase() : tx.fromTokenId.toUpperCase()}</div>
                          </div>
                          <div>
                            <div className="text-muted-foreground">Price</div>
                            <div>${tx.limitPrice.toFixed(2)}</div>
                          </div>
                          <div>
                            <div className="text-muted-foreground">Total</div>
                            <div>${tx.fromTokenId.toLowerCase() === 'usdt' ? tx.fromAmount.toFixed(2) : tx.toAmount.toFixed(2)}</div>
                          </div>
                        </div>
                        <div className="text-xs text-muted-foreground mt-1">
                          {new Date(tx.creation).toLocaleString()}
                        </div>
                      </div>
                    ))}
                  </div>
                ) : (
                  <div className="text-center py-8 text-muted-foreground">
                    No transactions found
                  </div>
                )}
              </TabsContent>
            </Tabs>
          </CardContent>
        </Card>
      </div>

      <div>
        <Card>
          <CardHeader className="pb-3">
            <CardTitle>Place Order</CardTitle>
            <CardDescription>Enter your order details below</CardDescription>
            <div className="flex space-x-2 mt-2">
              <Button
                variant={orderType === "limit" ? "default" : "outline"}
                size="sm"
                onClick={() => setOrderType("limit")}
              >
                Limit Order
              </Button>
              <Button
                variant={orderType === "market" ? "default" : "outline"}
                size="sm"
                onClick={() => setOrderType("market")}
              >
                Market Order
              </Button>
            </div>
          </CardHeader>
          <CardContent>
            <Tabs defaultValue="buy">
              <TabsList className="grid w-full grid-cols-3">
                <TabsTrigger value="buy">Buy</TabsTrigger>
                <TabsTrigger value="sell">Sell</TabsTrigger>
                <TabsTrigger value="fee">Fee</TabsTrigger>
              </TabsList>
              
              <TabsContent value="buy" className="space-y-4 pt-4">
                <form onSubmit={handleBuySubmit}>
                  <div className="space-y-4">
                    {orderType === "limit" && (
                      <div className="space-y-2">
<<<<<<< HEAD
                        <Label htmlFor="buy-price">Price per {currentToken.toUpperCase()} (USDT)</Label>
=======
                        {/* to be dynamic */}
                        <Label htmlFor="buy-price">Price (USDT)</Label>
>>>>>>> 345d62dc
                        <Input
                          id="buy-price"
                          type="number"
                          step="0.01"
                          value={buyPrice}
                          onChange={handleBuyPriceChange}
                          required
                        />
                      </div>
                    )}
                    
                    <div className="space-y-2">
                      <Label htmlFor="buy-usdt-amount">USDT Amount to Spend</Label>
                      <Input
                        id="buy-usdt-amount"
                        type="number"
                        step="0.01"
                        placeholder="0.00"
                        value={buyUsdtAmount}
                        onChange={handleBuyUsdtAmountChange}
                      />
                    </div>
                    
                    <div className="space-y-2">
<<<<<<< HEAD
                      <Label htmlFor="buy-amount">Amount of {currentToken.toUpperCase()} to Buy</Label>
=======
                      {/* to be static */}
                      <Label htmlFor="buy-amount">Amount (BTC)</Label> 
>>>>>>> 345d62dc
                      <Input
                        id="buy-amount"
                        type="number"
                        step="0.0001"
                        placeholder="0.00"
                        value={buyAmount}
                        onChange={handleBuyAmountChange}
                        required
                      />
                    </div>
                    <Separator />
                    
                    <div className="flex justify-between items-center">
                      <div className="text-sm">
                        <div className="text-muted-foreground">Total Order</div>
                        <div className="font-medium">{(buyUsdtAmount || buyTotal)} USDT</div>
                        <div className="text-muted-foreground mt-1">Fee (5%)</div>
                        <div className="font-medium">{buyFee} USDT</div>
                      </div>
                      
                      <div className="text-xs text-right">
                        <div className="text-muted-foreground">Available Balance</div>
                        <div>{usdtBalance.available.toFixed(2)} USDT</div>
                        <div className="text-muted-foreground mt-1">Actual Balance</div>
                        <div>{usdtBalance.actual.toFixed(2)} USDT</div>
                      </div>
                    </div>
                    
                    <Button 
                      type="submit" 
                      className="w-full bg-green-600 hover:bg-green-700"
                      disabled={isProcessing || !buyAmount || Number.parseFloat(buyAmount) <= 0 || 
                              Number.parseFloat(buyUsdtAmount || buyTotal) > usdtBalance.available}
                    >
                      {isProcessing ? (
                        <div className="flex items-center">
                          <RefreshCw className="mr-2 h-4 w-4 animate-spin" /> Processing...
                        </div>
                      ) : (
                        `Buy ${currentToken.toUpperCase()}`
                      )}
                    </Button>
                  </div>
                </form>
              </TabsContent>
              
              <TabsContent value="sell" className="space-y-4 pt-4">
                <form onSubmit={handleSellSubmit}>
                  <div className="space-y-4">
                    {orderType === "limit" && (
                      <div className="space-y-2">
                        <Label htmlFor="sell-price">Price per {currentToken.toUpperCase()} (USDT)</Label>
                        <Input
                          id="sell-price"
                          type="number"
                          step="0.01"
                          value={sellPrice}
                          onChange={(e) => setSellPrice(e.target.value)}
                          required
                        />
                      </div>
                    )}
                    <div className="space-y-2">
                      <Label htmlFor="sell-amount">Amount of {currentToken.toUpperCase()} to Sell</Label>
                      <Input
                        id="sell-amount"
                        type="number"
                        step="0.0001"
                        placeholder="0.00"
                        value={sellAmount}
                        onChange={(e) => setSellAmount(e.target.value)}
                        required
                      />
                    </div>
                    <Separator />
                    
                    <div className="flex justify-between items-center">
                      <div className="text-sm">
                        <div className="text-muted-foreground">Total Order</div>
                        <div className="font-medium">{sellTotal} USDT</div>
                        <div className="text-muted-foreground mt-1">Fee (5%)</div>
                        <div className="font-medium">{sellFee} USDT</div>
                      </div>
                      
                      <div className="text-xs text-right">
                        <div className="text-muted-foreground">Available Balance</div>
                        <div>{tokenBalance.available.toFixed(6)} {currentToken.toUpperCase()}</div>
                        <div className="text-muted-foreground mt-1">Actual Balance</div>
                        <div>{tokenBalance.actual.toFixed(6)} {currentToken.toUpperCase()}</div>
                      </div>
                    </div>
                    
                    <Button 
                      type="submit" 
                      className="w-full bg-red-600 hover:bg-red-700"
                      disabled={isProcessing || !sellAmount || Number.parseFloat(sellAmount) <= 0 || 
                                Number.parseFloat(sellAmount) > tokenBalance.available}
                    >
                      {isProcessing ? (
                        <div className="flex items-center">
                          <RefreshCw className="mr-2 h-4 w-4 animate-spin" /> Processing...
                        </div>
                      ) : (
                        `Sell ${currentToken.toUpperCase()}`
                      )}
                    </Button>
                  </div>
                </form>
              </TabsContent>
              
              <TabsContent value="fee" className="pt-4">
                <div className="space-y-4">
                  <div className="text-sm space-y-2">
                    <h3 className="font-medium">Fee Structure</h3>
                    <p>Our standard trading fee is <strong>5%</strong> of the transaction value.</p>
                    
                    <div className="mt-4">
                      <div className="grid grid-cols-2 gap-2 text-sm border-b pb-2">
                        <div className="font-medium">Trade Type</div>
                        <div className="font-medium text-right">Fee Rate</div>
                      </div>
                      <div className="grid grid-cols-2 gap-2 text-sm py-2 border-b">
                        <div>Buy Orders</div>
                        <div className="text-right">5%</div>
                      </div>
                      <div className="grid grid-cols-2 gap-2 text-sm py-2 border-b">
                        <div>Sell Orders</div>
                        <div className="text-right">5%</div>
                      </div>
                      <div className="grid grid-cols-2 gap-2 text-sm py-2">
                        <div>Market Orders</div>
                        <div className="text-right">5%</div>
                      </div>
                    </div>
                    
                    <p className="mt-4 text-xs text-muted-foreground">
                      Fees are automatically calculated and included in your order total.
                      Higher trading volumes may qualify for reduced fees.
                    </p>
                  </div>
                </div>
              </TabsContent>
            </Tabs>
          </CardContent>
        </Card>
      </div>
    </div>
  )
}<|MERGE_RESOLUTION|>--- conflicted
+++ resolved
@@ -1,17 +1,14 @@
 "use client"
 
-<<<<<<< HEAD
 import type React from "react"
 import { useState, useEffect, useCallback } from "react"
 import { ArrowUp, ArrowDown, RefreshCw, X } from "lucide-react"
 import axios from "@/lib/axios"
-=======
 import type React from "react";
 import { getCookie } from '@/lib/cookies';
 
 import { useState } from "react"
 import { ArrowUp } from "lucide-react"
->>>>>>> 345d62dc
 
 import { Button } from "@/components/ui/button"
 import { Card, CardContent, CardDescription, CardFooter, CardHeader, CardTitle } from "@/components/ui/card"
@@ -162,7 +159,6 @@
     }
   }, [currentToken])
 
-<<<<<<< HEAD
   // Fetch balances
   const fetchBalances = useCallback(async () => {
     if (!userId) return
@@ -329,33 +325,6 @@
 
   // Place sell order
   const handleSellSubmit = async (e) => {
-=======
-  // (1) Buy - sends form to backend for processing
-  const handleBuySubmit = (e: React.FormEvent) => {
-    e.preventDefault()
-    console.log(e.target)
-
-    const fromTokenId = selectedPair.split("/")[0]
-    const toTokenId = selectedPair.split("/")[1]
-    const userId = getCookie('userId')
-
-    const data = {
-      "userId": userId,
-      "fromTokenId": fromTokenId,
-      "toTokenId": toTokenId,
-      "fromAmount": buyAmount,
-      "limitPrice": buyPrice,
-      "orderType": orderType,
-    }
-    console.log("data", data)
-    // In a real app, you would call your API to place the buy order
-    // alert(`Buy order placed: ${buyAmount} BTC at $${buyPrice}`)
-    setBuyAmount("")
-  }
-
-  // (2) Sell (ignored)
-  const handleSellSubmit = (e: React.FormEvent) => {
->>>>>>> 345d62dc
     e.preventDefault()
     
     if (!userId || !sellAmount || Number.parseFloat(sellAmount) <= 0) {
@@ -698,12 +667,7 @@
                   <div className="space-y-4">
                     {orderType === "limit" && (
                       <div className="space-y-2">
-<<<<<<< HEAD
                         <Label htmlFor="buy-price">Price per {currentToken.toUpperCase()} (USDT)</Label>
-=======
-                        {/* to be dynamic */}
-                        <Label htmlFor="buy-price">Price (USDT)</Label>
->>>>>>> 345d62dc
                         <Input
                           id="buy-price"
                           type="number"
@@ -728,12 +692,7 @@
                     </div>
                     
                     <div className="space-y-2">
-<<<<<<< HEAD
                       <Label htmlFor="buy-amount">Amount of {currentToken.toUpperCase()} to Buy</Label>
-=======
-                      {/* to be static */}
-                      <Label htmlFor="buy-amount">Amount (BTC)</Label> 
->>>>>>> 345d62dc
                       <Input
                         id="buy-amount"
                         type="number"
